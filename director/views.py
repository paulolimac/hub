--- conflicted
+++ resolved
@@ -23,23 +23,21 @@
                 url += '?token={}'.format(token)
             return redirect(url)
 
-<<<<<<< HEAD
+class Error403View(TemplateView):
+    template_name = 'error403.html'
+
 class Error404View(TemplateView):
     template_name = 'error404.html'
 
 class Error500View(TemplateView):
     template_name = 'error500.html'
 
-#TODO Make sure this is only available for logged in staff/admin https://django-braces.readthedocs.io/en/latest/access.html
 class Test500View(View):
     """
+    This view allows us to test 500 error handling in production (e.g that stack traces are
+    being stent to Sentry)
 
+    TODO Make sure this is only available for staff/admin https://django-braces.readthedocs.io/en/latest/access.html
     """
-    #TODO add constructor with the message that this is just a test
     def get(self, request):
-        raise RuntimeError()
-=======
-
-class Error403View(TemplateView):
-    template_name = 'error403.html'
->>>>>>> 047fa92d
+        raise RuntimeError("This is just a test error)